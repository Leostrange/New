<?xml version="1.0" encoding="utf-8"?>
<full-backup-content>
<<<<<<< HEAD
	<exclude domain="file" path="cache/"/>
	<exclude domain="file" path="temp/"/>
	<include domain="sharedpref" path="."/>
	<include domain="database" path="."/>
	<include domain="file" path="."/>
=======
    <exclude domain="file" path="temp/"/>
    <include domain="sharedpref" path="."/>
    <include domain="database" path="."/>
    <include domain="file" path="."/>
>>>>>>> c198aa2a
</full-backup-content> <|MERGE_RESOLUTION|>--- conflicted
+++ resolved
@@ -1,15 +1,8 @@
-<?xml version="1.0" encoding="utf-8"?>
-<full-backup-content>
-<<<<<<< HEAD
-	<exclude domain="file" path="cache/"/>
-	<exclude domain="file" path="temp/"/>
-	<include domain="sharedpref" path="."/>
-	<include domain="database" path="."/>
-	<include domain="file" path="."/>
-=======
-    <exclude domain="file" path="temp/"/>
-    <include domain="sharedpref" path="."/>
-    <include domain="database" path="."/>
-    <include domain="file" path="."/>
->>>>>>> c198aa2a
-</full-backup-content> +<?xml version="1.0" encoding="utf-8"?>
+<full-backup-content>
+    <exclude domain="file" path="cache/"/>
+    <exclude domain="file" path="temp/"/>
+    <include domain="sharedpref" path="."/>
+    <include domain="database" path="."/>
+    <include domain="file" path="."/>
+</full-backup-content>