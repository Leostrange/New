package com.example.core.data.repository

import androidx.datastore.core.DataStore
import androidx.datastore.preferences.core.Preferences
import androidx.datastore.preferences.core.edit
import androidx.datastore.preferences.core.stringSetPreferencesKey
import androidx.datastore.preferences.core.stringPreferencesKey
import com.example.core.model.SortOrder
import kotlinx.coroutines.flow.Flow
import kotlinx.coroutines.flow.map
import javax.inject.Inject

interface SettingsRepository {
    val sortOrder: Flow<SortOrder>
    suspend fun setSortOrder(sortOrder: SortOrder)

    val searchQuery: Flow<String>
    suspend fun setSearchQuery(query: String)

    val libraryFolders: Flow<Set<String>>
    suspend fun addLibraryFolder(folderUri: String)
    suspend fun removeLibraryFolder(folderUri: String)

    val targetLanguage: Flow<String>
    suspend fun setTargetLanguage(language: String)

    val ocrEngine: Flow<String>
    suspend fun setOcrEngine(engine: String)

    val translationProvider: Flow<String>
    suspend fun setTranslationProvider(provider: String)

    val translationApiKey: Flow<String>
    suspend fun setTranslationApiKey(key: String)

    val performanceMode: Flow<Boolean>
    suspend fun setPerformanceMode(enabled: Boolean)

    val readerLineSpacing: Flow<Float>
    suspend fun setReaderLineSpacing(spacing: Float)

    val readerFont: Flow<String>
    suspend fun setReaderFont(font: String)

    val readerBackground: Flow<Long>
    suspend fun setReaderBackground(color: Long)

    suspend fun clearCache()
}

class SettingsRepositoryImpl @Inject constructor(
    private val dataStore: DataStore<Preferences>
) : SettingsRepository {

    private object PreferencesKeys {
        val SORT_ORDER = stringPreferencesKey("sort_order")
        val SEARCH_QUERY = stringPreferencesKey("search_query")
        val LIBRARY_FOLDERS = stringSetPreferencesKey("library_folders")
        val TARGET_LANGUAGE = stringPreferencesKey("target_language")
        val OCR_ENGINE = stringPreferencesKey("ocr_engine")
        val TRANSLATION_PROVIDER = stringPreferencesKey("translation_provider")
        val TRANSLATION_API_KEY = stringPreferencesKey("translation_api_key")
        val PERFORMANCE_MODE = stringPreferencesKey("performance_mode")
        val READER_LINE_SPACING = stringPreferencesKey("reader_line_spacing")
        val READER_FONT = stringPreferencesKey("reader_font")
        val READER_BACKGROUND = stringPreferencesKey("reader_background")
    }

    override val sortOrder: Flow<SortOrder> = dataStore.data.map {
        val sortOrderName = it[PreferencesKeys.SORT_ORDER] ?: SortOrder.DATE_ADDED_DESC.name
        SortOrder.valueOf(sortOrderName)
    }

    override suspend fun setSortOrder(sortOrder: SortOrder) {
        dataStore.edit { it[PreferencesKeys.SORT_ORDER] = sortOrder.name }
    }

    override val searchQuery: Flow<String> = dataStore.data.map {
        it[PreferencesKeys.SEARCH_QUERY] ?: ""
    }

    override suspend fun setSearchQuery(query: String) {
        dataStore.edit { it[PreferencesKeys.SEARCH_QUERY] = query }
    }

    override val libraryFolders: Flow<Set<String>> = dataStore.data.map {
        it[PreferencesKeys.LIBRARY_FOLDERS] ?: emptySet()
    }

    override val targetLanguage: Flow<String> = dataStore.data
        .map { preferences ->
            preferences[PreferencesKeys.TARGET_LANGUAGE] ?: "en"
        }

    override val ocrEngine: Flow<String> = dataStore.data
        .map { preferences ->
            preferences[PreferencesKeys.OCR_ENGINE] ?: "Tesseract"
        }

    override val translationProvider: Flow<String> = dataStore.data
        .map { preferences ->
            preferences[PreferencesKeys.TRANSLATION_PROVIDER] ?: "Google"
        }

    override val translationApiKey: Flow<String> = dataStore.data
        .map { preferences ->
            preferences[PreferencesKeys.TRANSLATION_API_KEY] ?: ""
        }

    override val performanceMode: Flow<Boolean> = dataStore.data
        .map { preferences ->
            preferences[PreferencesKeys.PERFORMANCE_MODE]?.toBoolean() ?: false
        }

    override val readerLineSpacing: Flow<Float> = dataStore.data
        .map { preferences ->
            preferences[PreferencesKeys.READER_LINE_SPACING]?.toFloat() ?: 1.5f
        }

    override val readerFont: Flow<String> = dataStore.data
        .map { preferences ->
            preferences[PreferencesKeys.READER_FONT] ?: "Sans"
        }

    override val readerBackground: Flow<Long> = dataStore.data
        .map { preferences ->
            preferences[PreferencesKeys.READER_BACKGROUND]?.toLong() ?: 0xFFFFFFFF
        }

    override suspend fun addLibraryFolder(folderUri: String) {
        dataStore.edit {
            val current = it[PreferencesKeys.LIBRARY_FOLDERS] ?: emptySet()
            it[PreferencesKeys.LIBRARY_FOLDERS] = current + folderUri
        }
    }

    override suspend fun removeLibraryFolder(folderUri: String) {
        dataStore.edit {
            val current = it[PreferencesKeys.LIBRARY_FOLDERS] ?: emptySet()
            it[PreferencesKeys.LIBRARY_FOLDERS] = current - folderUri
        }
    }

<<<<<<< HEAD
    override suspend fun setTargetLanguage(language: String) {
        dataStore.edit { preferences ->
            preferences[PreferencesKeys.TARGET_LANGUAGE] = language
        }
    }

    override suspend fun setOcrEngine(engine: String) {
        dataStore.edit { preferences ->
            preferences[PreferencesKeys.OCR_ENGINE] = engine
        }
    }

    override suspend fun setTranslationProvider(provider: String) {
        dataStore.edit { preferences ->
            preferences[PreferencesKeys.TRANSLATION_PROVIDER] = provider
        }
    }

    override suspend fun setTranslationApiKey(key: String) {
        dataStore.edit { preferences ->
            preferences[PreferencesKeys.TRANSLATION_API_KEY] = key
        }
    }

    override suspend fun setPerformanceMode(enabled: Boolean) {
        dataStore.edit { preferences ->
            preferences[PreferencesKeys.PERFORMANCE_MODE] = enabled.toString()
        }
    }

    override suspend fun setReaderLineSpacing(spacing: Float) {
        dataStore.edit { preferences ->
            preferences[PreferencesKeys.READER_LINE_SPACING] = spacing.toString()
        }
    }

    override suspend fun setReaderFont(font: String) {
        dataStore.edit { preferences ->
            preferences[PreferencesKeys.READER_FONT] = font
        }
    }

    override suspend fun setReaderBackground(color: Long) {
        dataStore.edit { preferences ->
            preferences[PreferencesKeys.READER_BACKGROUND] = color.toString()
        }
=======
    override val targetLanguage: Flow<String> = dataStore.data.map {
        it[PreferencesKeys.TARGET_LANGUAGE] ?: "en"
    }

    override suspend fun setTargetLanguage(language: String) {
        dataStore.edit { it[PreferencesKeys.TARGET_LANGUAGE] = language }
    }

    override val ocrEngine: Flow<String> = dataStore.data.map {
        it[PreferencesKeys.OCR_ENGINE] ?: "Tesseract"
    }

    override suspend fun setOcrEngine(engine: String) {
        dataStore.edit { it[PreferencesKeys.OCR_ENGINE] = engine }
    }

    override val translationProvider: Flow<String> = dataStore.data.map {
        it[PreferencesKeys.TRANSLATION_PROVIDER] ?: "Google"
    }

    override suspend fun setTranslationProvider(provider: String) {
        dataStore.edit { it[PreferencesKeys.TRANSLATION_PROVIDER] = provider }
    }

    override val translationApiKey: Flow<String> = dataStore.data.map {
        it[PreferencesKeys.TRANSLATION_API_KEY] ?: ""
    }

    override suspend fun setTranslationApiKey(key: String) {
        dataStore.edit { it[PreferencesKeys.TRANSLATION_API_KEY] = key }
    }

    override val performanceMode: Flow<Boolean> = dataStore.data.map {
        it[PreferencesKeys.PERFORMANCE_MODE]?.toBoolean() ?: false
    }

    override suspend fun setPerformanceMode(enabled: Boolean) {
        dataStore.edit { it[PreferencesKeys.PERFORMANCE_MODE] = enabled.toString() }
    }

    override val readerLineSpacing: Flow<Float> = dataStore.data.map {
        it[PreferencesKeys.READER_LINE_SPACING]?.toFloat() ?: 1.5f
    }

    override suspend fun setReaderLineSpacing(spacing: Float) {
        dataStore.edit { it[PreferencesKeys.READER_LINE_SPACING] = spacing.toString() }
    }

    override val readerFont: Flow<String> = dataStore.data.map {
        it[PreferencesKeys.READER_FONT] ?: "Sans"
    }

    override suspend fun setReaderFont(font: String) {
        dataStore.edit { it[PreferencesKeys.READER_FONT] = font }
    }

    override val readerBackground: Flow<Long> = dataStore.data.map {
        it[PreferencesKeys.READER_BACKGROUND]?.toLong() ?: 0xFFFFFFFF
    }

    override suspend fun setReaderBackground(color: Long) {
        dataStore.edit { it[PreferencesKeys.READER_BACKGROUND] = color.toString() }
>>>>>>> e21a7753
    }

    override suspend fun clearCache() {
        dataStore.edit { it.clear() }
    }
}<|MERGE_RESOLUTION|>--- conflicted
+++ resolved
@@ -87,46 +87,6 @@
         it[PreferencesKeys.LIBRARY_FOLDERS] ?: emptySet()
     }
 
-    override val targetLanguage: Flow<String> = dataStore.data
-        .map { preferences ->
-            preferences[PreferencesKeys.TARGET_LANGUAGE] ?: "en"
-        }
-
-    override val ocrEngine: Flow<String> = dataStore.data
-        .map { preferences ->
-            preferences[PreferencesKeys.OCR_ENGINE] ?: "Tesseract"
-        }
-
-    override val translationProvider: Flow<String> = dataStore.data
-        .map { preferences ->
-            preferences[PreferencesKeys.TRANSLATION_PROVIDER] ?: "Google"
-        }
-
-    override val translationApiKey: Flow<String> = dataStore.data
-        .map { preferences ->
-            preferences[PreferencesKeys.TRANSLATION_API_KEY] ?: ""
-        }
-
-    override val performanceMode: Flow<Boolean> = dataStore.data
-        .map { preferences ->
-            preferences[PreferencesKeys.PERFORMANCE_MODE]?.toBoolean() ?: false
-        }
-
-    override val readerLineSpacing: Flow<Float> = dataStore.data
-        .map { preferences ->
-            preferences[PreferencesKeys.READER_LINE_SPACING]?.toFloat() ?: 1.5f
-        }
-
-    override val readerFont: Flow<String> = dataStore.data
-        .map { preferences ->
-            preferences[PreferencesKeys.READER_FONT] ?: "Sans"
-        }
-
-    override val readerBackground: Flow<Long> = dataStore.data
-        .map { preferences ->
-            preferences[PreferencesKeys.READER_BACKGROUND]?.toLong() ?: 0xFFFFFFFF
-        }
-
     override suspend fun addLibraryFolder(folderUri: String) {
         dataStore.edit {
             val current = it[PreferencesKeys.LIBRARY_FOLDERS] ?: emptySet()
@@ -141,54 +101,6 @@
         }
     }
 
-<<<<<<< HEAD
-    override suspend fun setTargetLanguage(language: String) {
-        dataStore.edit { preferences ->
-            preferences[PreferencesKeys.TARGET_LANGUAGE] = language
-        }
-    }
-
-    override suspend fun setOcrEngine(engine: String) {
-        dataStore.edit { preferences ->
-            preferences[PreferencesKeys.OCR_ENGINE] = engine
-        }
-    }
-
-    override suspend fun setTranslationProvider(provider: String) {
-        dataStore.edit { preferences ->
-            preferences[PreferencesKeys.TRANSLATION_PROVIDER] = provider
-        }
-    }
-
-    override suspend fun setTranslationApiKey(key: String) {
-        dataStore.edit { preferences ->
-            preferences[PreferencesKeys.TRANSLATION_API_KEY] = key
-        }
-    }
-
-    override suspend fun setPerformanceMode(enabled: Boolean) {
-        dataStore.edit { preferences ->
-            preferences[PreferencesKeys.PERFORMANCE_MODE] = enabled.toString()
-        }
-    }
-
-    override suspend fun setReaderLineSpacing(spacing: Float) {
-        dataStore.edit { preferences ->
-            preferences[PreferencesKeys.READER_LINE_SPACING] = spacing.toString()
-        }
-    }
-
-    override suspend fun setReaderFont(font: String) {
-        dataStore.edit { preferences ->
-            preferences[PreferencesKeys.READER_FONT] = font
-        }
-    }
-
-    override suspend fun setReaderBackground(color: Long) {
-        dataStore.edit { preferences ->
-            preferences[PreferencesKeys.READER_BACKGROUND] = color.toString()
-        }
-=======
     override val targetLanguage: Flow<String> = dataStore.data.map {
         it[PreferencesKeys.TARGET_LANGUAGE] ?: "en"
     }
@@ -251,7 +163,6 @@
 
     override suspend fun setReaderBackground(color: Long) {
         dataStore.edit { it[PreferencesKeys.READER_BACKGROUND] = color.toString() }
->>>>>>> e21a7753
     }
 
     override suspend fun clearCache() {
