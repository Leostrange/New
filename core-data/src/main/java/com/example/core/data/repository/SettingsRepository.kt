--- conflicted
+++ resolved
@@ -24,7 +24,6 @@
     val targetLanguage: Flow<String>
     suspend fun setTargetLanguage(language: String)
 
-<<<<<<< HEAD
     val ocrEngine: Flow<String>
     suspend fun setOcrEngine(engine: String)
 
@@ -34,8 +33,6 @@
     val translationApiKey: Flow<String>
     suspend fun setTranslationApiKey(key: String)
 
-=======
->>>>>>> fac789e8
     suspend fun clearCache()
 }
 
@@ -48,12 +45,9 @@
         val SEARCH_QUERY = stringPreferencesKey("search_query")
         val LIBRARY_FOLDERS = stringSetPreferencesKey("library_folders")
         val TARGET_LANGUAGE = stringPreferencesKey("target_language")
-<<<<<<< HEAD
         val OCR_ENGINE = stringPreferencesKey("ocr_engine")
         val TRANSLATION_PROVIDER = stringPreferencesKey("translation_provider")
         val TRANSLATION_API_KEY = stringPreferencesKey("translation_api_key")
-=======
->>>>>>> fac789e8
     }
 
     override val sortOrder: Flow<SortOrder> = dataStore.data
@@ -84,29 +78,6 @@
             preferences[PreferencesKeys.LIBRARY_FOLDERS] ?: emptySet()
         }
 
-    override val targetLanguage: Flow<String> = dataStore.data
-        .map { preferences ->
-            preferences[PreferencesKeys.TARGET_LANGUAGE] ?: "en"
-        }
-
-<<<<<<< HEAD
-    override val ocrEngine: Flow<String> = dataStore.data
-        .map { preferences ->
-            preferences[PreferencesKeys.OCR_ENGINE] ?: "Tesseract"
-        }
-
-    override val translationProvider: Flow<String> = dataStore.data
-        .map { preferences ->
-            preferences[PreferencesKeys.TRANSLATION_PROVIDER] ?: "Google"
-        }
-
-    override val translationApiKey: Flow<String> = dataStore.data
-        .map { preferences ->
-            preferences[PreferencesKeys.TRANSLATION_API_KEY] ?: ""
-        }
-
-=======
->>>>>>> fac789e8
     override suspend fun addLibraryFolder(folderUri: String) {
         dataStore.edit { preferences ->
             val currentFolders = preferences[PreferencesKeys.LIBRARY_FOLDERS] ?: emptySet()
@@ -121,18 +92,32 @@
         }
     }
 
+    override val targetLanguage: Flow<String> = dataStore.data
+        .map { preferences ->
+            preferences[PreferencesKeys.TARGET_LANGUAGE] ?: "en"
+        }
+
     override suspend fun setTargetLanguage(language: String) {
         dataStore.edit { preferences ->
             preferences[PreferencesKeys.TARGET_LANGUAGE] = language
         }
     }
 
-<<<<<<< HEAD
+    override val ocrEngine: Flow<String> = dataStore.data
+        .map { preferences ->
+            preferences[PreferencesKeys.OCR_ENGINE] ?: "Tesseract"
+        }
+
     override suspend fun setOcrEngine(engine: String) {
         dataStore.edit { preferences ->
             preferences[PreferencesKeys.OCR_ENGINE] = engine
         }
     }
+
+    override val translationProvider: Flow<String> = dataStore.data
+        .map { preferences ->
+            preferences[PreferencesKeys.TRANSLATION_PROVIDER] ?: "Google"
+        }
 
     override suspend fun setTranslationProvider(provider: String) {
         dataStore.edit { preferences ->
@@ -140,14 +125,17 @@
         }
     }
 
+    override val translationApiKey: Flow<String> = dataStore.data
+        .map { preferences ->
+            preferences[PreferencesKeys.TRANSLATION_API_KEY] ?: ""
+        }
+
     override suspend fun setTranslationApiKey(key: String) {
         dataStore.edit { preferences ->
             preferences[PreferencesKeys.TRANSLATION_API_KEY] = key
         }
     }
 
-=======
->>>>>>> fac789e8
     override suspend fun clearCache() {
         dataStore.edit { preferences ->
             preferences.clear()
