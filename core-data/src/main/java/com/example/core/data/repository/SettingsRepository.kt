--- conflicted
+++ resolved
@@ -1,44 +1,3 @@
-package com.example.core.data.repository
-
-import androidx.datastore.core.DataStore
-import androidx.datastore.preferences.core.Preferences
-import androidx.datastore.preferences.core.edit
-import androidx.datastore.preferences.core.stringSetPreferencesKey
-import androidx.datastore.preferences.core.stringPreferencesKey
-import com.example.core.model.SortOrder
-import kotlinx.coroutines.flow.Flow
-import kotlinx.coroutines.flow.map
-import javax.inject.Inject
-
-interface SettingsRepository {
-    val sortOrder: Flow<SortOrder>
-    suspend fun setSortOrder(sortOrder: SortOrder)
-
-    val searchQuery: Flow<String>
-    suspend fun setSearchQuery(query: String)
-
-    val libraryFolders: Flow<Set<String>>
-    suspend fun addLibraryFolder(folderUri: String)
-    suspend fun removeLibraryFolder(folderUri: String)
-
-    val targetLanguage: Flow<String>
-    suspend fun setTargetLanguage(language: String)
-
-    val ocrEngine: Flow<String>
-    suspend fun setOcrEngine(engine: String)
-
-    val translationProvider: Flow<String>
-    suspend fun setTranslationProvider(provider: String)
-
-    val translationApiKey: Flow<String>
-    suspend fun setTranslationApiKey(key: String)
-
-    val performanceMode: Flow<Boolean>
-    suspend fun setPerformanceMode(enabled: Boolean)
-
-    suspend fun clearCache()
-}
-
 class SettingsRepositoryImpl @Inject constructor(
     private val dataStore: DataStore<Preferences>
 ) : SettingsRepository {
@@ -75,75 +34,20 @@
         it[PreferencesKeys.LIBRARY_FOLDERS] ?: emptySet()
     }
 
-    override val targetLanguage: Flow<String> = dataStore.data
-        .map { preferences ->
-            preferences[PreferencesKeys.TARGET_LANGUAGE] ?: "en"
-        }
-
-    override val ocrEngine: Flow<String> = dataStore.data
-        .map { preferences ->
-            preferences[PreferencesKeys.OCR_ENGINE] ?: "Tesseract"
-        }
-
-    override val translationProvider: Flow<String> = dataStore.data
-        .map { preferences ->
-            preferences[PreferencesKeys.TRANSLATION_PROVIDER] ?: "Google"
-        }
-
-    override val translationApiKey: Flow<String> = dataStore.data
-        .map { preferences ->
-            preferences[PreferencesKeys.TRANSLATION_API_KEY] ?: ""
-        }
-
-    override val performanceMode: Flow<Boolean> = dataStore.data
-        .map { preferences ->
-            preferences[PreferencesKeys.PERFORMANCE_MODE]?.toBoolean() ?: false
-        }
-
     override suspend fun addLibraryFolder(folderUri: String) {
         dataStore.edit {
-            val currentFolders = it[PreferencesKeys.LIBRARY_FOLDERS] ?: emptySet()
-            it[PreferencesKeys.LIBRARY_FOLDERS] = currentFolders + folderUri
+            val current = it[PreferencesKeys.LIBRARY_FOLDERS] ?: emptySet()
+            it[PreferencesKeys.LIBRARY_FOLDERS] = current + folderUri
         }
     }
 
     override suspend fun removeLibraryFolder(folderUri: String) {
         dataStore.edit {
-            val currentFolders = it[PreferencesKeys.LIBRARY_FOLDERS] ?: emptySet()
-            it[PreferencesKeys.LIBRARY_FOLDERS] = currentFolders - folderUri
+            val current = it[PreferencesKeys.LIBRARY_FOLDERS] ?: emptySet()
+            it[PreferencesKeys.LIBRARY_FOLDERS] = current - folderUri
         }
     }
 
-<<<<<<< HEAD
-    override suspend fun setTargetLanguage(language: String) {
-        dataStore.edit { preferences ->
-            preferences[PreferencesKeys.TARGET_LANGUAGE] = language
-        }
-    }
-
-    override suspend fun setOcrEngine(engine: String) {
-        dataStore.edit { preferences ->
-            preferences[PreferencesKeys.OCR_ENGINE] = engine
-        }
-    }
-
-    override suspend fun setTranslationProvider(provider: String) {
-        dataStore.edit { preferences ->
-            preferences[PreferencesKeys.TRANSLATION_PROVIDER] = provider
-        }
-    }
-
-    override suspend fun setTranslationApiKey(key: String) {
-        dataStore.edit { preferences ->
-            preferences[PreferencesKeys.TRANSLATION_API_KEY] = key
-        }
-    }
-
-    override suspend fun setPerformanceMode(enabled: Boolean) {
-        dataStore.edit { preferences ->
-            preferences[PreferencesKeys.PERFORMANCE_MODE] = enabled.toString()
-        }
-=======
     override val targetLanguage: Flow<String> = dataStore.data.map {
         it[PreferencesKeys.TARGET_LANGUAGE] ?: "en"
     }
@@ -182,7 +86,6 @@
 
     override suspend fun setPerformanceMode(enabled: Boolean) {
         dataStore.edit { it[PreferencesKeys.PERFORMANCE_MODE] = enabled.toString() }
->>>>>>> 151a85cf
     }
 
     override suspend fun clearCache() {
