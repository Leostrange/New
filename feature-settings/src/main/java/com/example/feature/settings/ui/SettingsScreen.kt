package com.example.feature.settings.ui

import android.content.Intent
import android.net.Uri
import androidx.activity.compose.rememberLauncherForActivityResult
import androidx.activity.result.contract.ActivityResultContracts
import androidx.compose.foundation.clickable
import androidx.compose.foundation.layout.*
import androidx.compose.foundation.lazy.LazyColumn
import androidx.compose.foundation.lazy.items
import androidx.compose.material.icons.Icons
import androidx.compose.material.icons.filled.Add
import androidx.compose.material.icons.filled.Delete
<<<<<<< HEAD
import androidx.compose.material3.DropdownMenu
import androidx.compose.material3.DropdownMenuItem
import androidx.compose.material3.Icon
import androidx.compose.material3.IconButton
import androidx.compose.material3.TextButton
import androidx.compose.material3.Scaffold
import androidx.compose.material3.TextField
import androidx.compose.material3.Text
import androidx.compose.runtime.Composable
import androidx.compose.runtime.collectAsState
import androidx.compose.runtime.getValue
import androidx.compose.runtime.mutableStateOf
import androidx.compose.runtime.remember
import androidx.compose.runtime.setValue
=======
import androidx.compose.material3.*
import androidx.compose.runtime.*
>>>>>>> 667daa08
import androidx.compose.ui.Modifier
import androidx.compose.ui.platform.LocalContext
import androidx.compose.ui.unit.dp
import androidx.hilt.navigation.compose.hiltViewModel
import com.example.core.model.SortOrder
import com.example.core.ui.components.MrComicPrimaryButton
import com.example.core.ui.components.MrComicTopAppBar

@Composable
fun SettingsScreen(
    viewModel: SettingsViewModel = hiltViewModel()
) {
    val uiState by viewModel.uiState.collectAsState()

    SettingsScreenContent(
        uiState = uiState,
        onSortOrderSelected = viewModel::onSortOrderSelected,
        onAddFolder = viewModel::onAddFolder,
        onRemoveFolder = viewModel::onRemoveFolder,
        onLanguageSelected = viewModel::onLanguageSelected,
        onOcrEngineSelected = viewModel::onOcrEngineSelected,
        onTranslationProviderSelected = viewModel::onTranslationProviderSelected,
        onApiKeyChanged = viewModel::onApiKeyChanged,
        onClearCache = viewModel::clearCache
    )
}

@Composable
private fun SettingsScreenContent(
    uiState: SettingsUiState,
    onSortOrderSelected: (SortOrder) -> Unit,
    onAddFolder: (String) -> Unit,
    onRemoveFolder: (String) -> Unit,
    onLanguageSelected: (String) -> Unit,
    onOcrEngineSelected: (String) -> Unit,
    onTranslationProviderSelected: (String) -> Unit,
    onApiKeyChanged: (String) -> Unit,
    onClearCache: () -> Unit
) {
    Scaffold(
        topBar = {
            MrComicTopAppBar(title = "Settings")
        }
    ) { paddingValues ->
        LazyColumn(modifier = Modifier.padding(paddingValues)) {
            item {
                SortOrderSetting(
                    currentSortOrder = uiState.sortOrder,
                    onSortOrderSelected = onSortOrderSelected
                )
            }
            item {
                LibraryFoldersSetting(
                    folders = uiState.libraryFolders,
                    onAddFolder = onAddFolder,
                    onRemoveFolder = onRemoveFolder
                )
            }
            item {
                LanguageSetting(
                    currentLanguage = uiState.targetLanguage,
                    onLanguageSelected = onLanguageSelected
                )
            }
            item {
                OcrEngineSetting(
                    currentEngine = uiState.ocrEngine,
                    onEngineSelected = onOcrEngineSelected
                )
            }
            item {
                TranslationProviderSetting(
                    currentProvider = uiState.translationProvider,
                    onProviderSelected = onTranslationProviderSelected
                )
            }
            item {
                ApiKeySetting(
                    apiKey = uiState.translationApiKey,
                    onApiKeyChanged = onApiKeyChanged
                )
            }
            item {
                MrComicPrimaryButton(
                    onClick = onClearCache,
                    text = "Clear Cache",
                    modifier = Modifier.padding(16.dp)
                )
            }
        }
    }
}

@Composable
private fun SortOrderSetting(
    currentSortOrder: SortOrder,
    onSortOrderSelected: (SortOrder) -> Unit
) {
    var expanded by remember { mutableStateOf(false) }

    Column(modifier = Modifier
        .fillMaxWidth()
        .clickable { expanded = true }
        .padding(16.dp)
    ) {
        Text("Default Sort Order")
        Text(currentSortOrder.name.replace('_', ' ').lowercase().replaceFirstChar { it.uppercase() })

        DropdownMenu(
            expanded = expanded,
            onDismissRequest = { expanded = false }
        ) {
            DropdownMenuItem(
                text = { Text("By Title (A-Z)") },
                onClick = { onSortOrderSelected(SortOrder.TITLE_ASC); expanded = false }
            )
            DropdownMenuItem(
                text = { Text("By Title (Z-A)") },
                onClick = { onSortOrderSelected(SortOrder.TITLE_DESC); expanded = false }
            )
            DropdownMenuItem(
                text = { Text("By Date Added") },
                onClick = { onSortOrderSelected(SortOrder.DATE_ADDED_DESC); expanded = false }
            )
        }
    }
}

@Composable
private fun LibraryFoldersSetting(
    folders: Set<String>,
    onAddFolder: (String) -> Unit,
    onRemoveFolder: (String) -> Unit
) {
    val context = LocalContext.current
    val directoryPickerLauncher = rememberLauncherForActivityResult(
        contract = ActivityResultContracts.OpenDocumentTree(),
        onResult = { uri: Uri? ->
            uri?.let {
                context.contentResolver.takePersistableUriPermission(
                    it,
                    Intent.FLAG_GRANT_READ_URI_PERMISSION
                )
                onAddFolder(it.toString())
            }
        }
    )

    Column(modifier = Modifier.padding(16.dp)) {
        Text("Library Folders")
        folders.forEach { folderUri ->
            Row(modifier = Modifier.fillMaxWidth()) {
                Text(Uri.parse(folderUri).path ?: folderUri, modifier = Modifier.weight(1f))
                IconButton(onClick = { onRemoveFolder(folderUri) }) {
                    Icon(Icons.Default.Delete, contentDescription = "Remove folder")
                }
            }
        }
        Spacer(modifier = Modifier.padding(8.dp))
        MrComicPrimaryButton(
            onClick = { directoryPickerLauncher.launch(null) },
            text = "Add Folder"
        )
    }
}

@Composable
private fun LanguageSetting(
    currentLanguage: String,
    onLanguageSelected: (String) -> Unit
) {
    var expanded by remember { mutableStateOf(false) }
    val languages = listOf("en", "es", "fr", "de", "ru")
    val flags = mapOf(
        "en" to "\uD83C\uDDEC\uD83C\uDDE7",
        "es" to "\uD83C\uDDEA\uD83C\uDDF8",
        "fr" to "\uD83C\uDDEB\uD83C\uDDF7",
        "de" to "\uD83C\uDDE9\uD83C\uDDEA",
        "ru" to "\uD83C\uDDF7\uD83C\uDDFA"
    )

    Column(modifier = Modifier
        .fillMaxWidth()
        .clickable { expanded = true }
        .padding(16.dp)
    ) {
        Text("Preferred Language")
        Text("${flags[currentLanguage] ?: ""} ${currentLanguage.uppercase()}")

        DropdownMenu(
            expanded = expanded,
            onDismissRequest = { expanded = false }
        ) {
            languages.forEach { lang ->
                DropdownMenuItem(
                    text = { Text("${flags[lang] ?: ""} ${lang.uppercase()}") },
                    onClick = {
                        onLanguageSelected(lang)
                        expanded = false
                    }
                )
            }
        }
    }
}

@Composable
private fun OcrEngineSetting(
    currentEngine: String,
    onEngineSelected: (String) -> Unit
) {
    var expanded by remember { mutableStateOf(false) }
    val engines = listOf("Tesseract", "MLKit")

    Column(
        modifier = Modifier
            .fillMaxWidth()
            .clickable { expanded = true }
            .padding(16.dp)
    ) {
        Text("OCR Engine")
        Text(currentEngine)

        DropdownMenu(expanded = expanded, onDismissRequest = { expanded = false }) {
            engines.forEach { engine ->
                DropdownMenuItem(
                    text = { Text(engine) },
                    onClick = {
                        onEngineSelected(engine)
                        expanded = false
                    }
                )
            }
        }
    }
}

@Composable
private fun TranslationProviderSetting(
    currentProvider: String,
    onProviderSelected: (String) -> Unit
) {
    var expanded by remember { mutableStateOf(false) }
    val providers = listOf("Google", "DeepL")

    Column(
        modifier = Modifier
            .fillMaxWidth()
            .clickable { expanded = true }
            .padding(16.dp)
    ) {
        Text("Translation Provider")
        Text(currentProvider)

        DropdownMenu(expanded = expanded, onDismissRequest = { expanded = false }) {
            providers.forEach { provider ->
                DropdownMenuItem(
                    text = { Text(provider) },
                    onClick = {
                        onProviderSelected(provider)
                        expanded = false
                    }
                )
            }
        }
    }
}

@Composable
private fun ApiKeySetting(
    apiKey: String,
    onApiKeyChanged: (String) -> Unit
) {
    var value by remember { mutableStateOf(apiKey) }

    Column(modifier = Modifier.padding(16.dp)) {
        Text("API Key")
        TextField(
            value = value,
            onValueChange = {
                value = it
                onApiKeyChanged(it)
            },
            modifier = Modifier.fillMaxWidth()
        )
    }
}<|MERGE_RESOLUTION|>--- conflicted
+++ resolved
@@ -7,29 +7,10 @@
 import androidx.compose.foundation.clickable
 import androidx.compose.foundation.layout.*
 import androidx.compose.foundation.lazy.LazyColumn
-import androidx.compose.foundation.lazy.items
 import androidx.compose.material.icons.Icons
-import androidx.compose.material.icons.filled.Add
 import androidx.compose.material.icons.filled.Delete
-<<<<<<< HEAD
-import androidx.compose.material3.DropdownMenu
-import androidx.compose.material3.DropdownMenuItem
-import androidx.compose.material3.Icon
-import androidx.compose.material3.IconButton
-import androidx.compose.material3.TextButton
-import androidx.compose.material3.Scaffold
-import androidx.compose.material3.TextField
-import androidx.compose.material3.Text
-import androidx.compose.runtime.Composable
-import androidx.compose.runtime.collectAsState
-import androidx.compose.runtime.getValue
-import androidx.compose.runtime.mutableStateOf
-import androidx.compose.runtime.remember
-import androidx.compose.runtime.setValue
-=======
 import androidx.compose.material3.*
 import androidx.compose.runtime.*
->>>>>>> 667daa08
 import androidx.compose.ui.Modifier
 import androidx.compose.ui.platform.LocalContext
 import androidx.compose.ui.unit.dp
@@ -76,41 +57,22 @@
     ) { paddingValues ->
         LazyColumn(modifier = Modifier.padding(paddingValues)) {
             item {
-                SortOrderSetting(
-                    currentSortOrder = uiState.sortOrder,
-                    onSortOrderSelected = onSortOrderSelected
-                )
-            }
-            item {
-                LibraryFoldersSetting(
-                    folders = uiState.libraryFolders,
-                    onAddFolder = onAddFolder,
-                    onRemoveFolder = onRemoveFolder
-                )
-            }
-            item {
-                LanguageSetting(
-                    currentLanguage = uiState.targetLanguage,
-                    onLanguageSelected = onLanguageSelected
-                )
-            }
-            item {
-                OcrEngineSetting(
-                    currentEngine = uiState.ocrEngine,
-                    onEngineSelected = onOcrEngineSelected
-                )
-            }
-            item {
-                TranslationProviderSetting(
-                    currentProvider = uiState.translationProvider,
-                    onProviderSelected = onTranslationProviderSelected
-                )
-            }
-            item {
-                ApiKeySetting(
-                    apiKey = uiState.translationApiKey,
-                    onApiKeyChanged = onApiKeyChanged
-                )
+                SortOrderSetting(uiState.sortOrder, onSortOrderSelected)
+            }
+            item {
+                LibraryFoldersSetting(uiState.libraryFolders, onAddFolder, onRemoveFolder)
+            }
+            item {
+                LanguageSetting(uiState.targetLanguage, onLanguageSelected)
+            }
+            item {
+                OcrEngineSetting(uiState.ocrEngine, onOcrEngineSelected)
+            }
+            item {
+                TranslationProviderSetting(uiState.translationProvider, onTranslationProviderSelected)
+            }
+            item {
+                ApiKeySetting(uiState.translationApiKey, onApiKeyChanged)
             }
             item {
                 MrComicPrimaryButton(
@@ -130,29 +92,36 @@
 ) {
     var expanded by remember { mutableStateOf(false) }
 
-    Column(modifier = Modifier
-        .fillMaxWidth()
-        .clickable { expanded = true }
-        .padding(16.dp)
+    Column(
+        modifier = Modifier
+            .fillMaxWidth()
+            .clickable { expanded = true }
+            .padding(16.dp)
     ) {
         Text("Default Sort Order")
         Text(currentSortOrder.name.replace('_', ' ').lowercase().replaceFirstChar { it.uppercase() })
 
-        DropdownMenu(
-            expanded = expanded,
-            onDismissRequest = { expanded = false }
-        ) {
+        DropdownMenu(expanded = expanded, onDismissRequest = { expanded = false }) {
             DropdownMenuItem(
                 text = { Text("By Title (A-Z)") },
-                onClick = { onSortOrderSelected(SortOrder.TITLE_ASC); expanded = false }
+                onClick = {
+                    onSortOrderSelected(SortOrder.TITLE_ASC)
+                    expanded = false
+                }
             )
             DropdownMenuItem(
                 text = { Text("By Title (Z-A)") },
-                onClick = { onSortOrderSelected(SortOrder.TITLE_DESC); expanded = false }
+                onClick = {
+                    onSortOrderSelected(SortOrder.TITLE_DESC)
+                    expanded = false
+                }
             )
             DropdownMenuItem(
                 text = { Text("By Date Added") },
-                onClick = { onSortOrderSelected(SortOrder.DATE_ADDED_DESC); expanded = false }
+                onClick = {
+                    onSortOrderSelected(SortOrder.DATE_ADDED_DESC)
+                    expanded = false
+                }
             )
         }
     }
@@ -165,13 +134,12 @@
     onRemoveFolder: (String) -> Unit
 ) {
     val context = LocalContext.current
-    val directoryPickerLauncher = rememberLauncherForActivityResult(
+    val launcher = rememberLauncherForActivityResult(
         contract = ActivityResultContracts.OpenDocumentTree(),
-        onResult = { uri: Uri? ->
+        onResult = { uri ->
             uri?.let {
                 context.contentResolver.takePersistableUriPermission(
-                    it,
-                    Intent.FLAG_GRANT_READ_URI_PERMISSION
+                    it, Intent.FLAG_GRANT_READ_URI_PERMISSION
                 )
                 onAddFolder(it.toString())
             }
@@ -188,11 +156,8 @@
                 }
             }
         }
-        Spacer(modifier = Modifier.padding(8.dp))
-        MrComicPrimaryButton(
-            onClick = { directoryPickerLauncher.launch(null) },
-            text = "Add Folder"
-        )
+        Spacer(modifier = Modifier.height(8.dp))
+        MrComicPrimaryButton(onClick = { launcher.launch(null) }, text = "Add Folder")
     }
 }
 
@@ -211,18 +176,16 @@
         "ru" to "\uD83C\uDDF7\uD83C\uDDFA"
     )
 
-    Column(modifier = Modifier
-        .fillMaxWidth()
-        .clickable { expanded = true }
-        .padding(16.dp)
+    Column(
+        modifier = Modifier
+            .fillMaxWidth()
+            .clickable { expanded = true }
+            .padding(16.dp)
     ) {
         Text("Preferred Language")
         Text("${flags[currentLanguage] ?: ""} ${currentLanguage.uppercase()}")
 
-        DropdownMenu(
-            expanded = expanded,
-            onDismissRequest = { expanded = false }
-        ) {
+        DropdownMenu(expanded = expanded, onDismissRequest = { expanded = false }) {
             languages.forEach { lang ->
                 DropdownMenuItem(
                     text = { Text("${flags[lang] ?: ""} ${lang.uppercase()}") },
