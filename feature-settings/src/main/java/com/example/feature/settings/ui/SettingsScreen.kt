--- conflicted
+++ resolved
@@ -5,30 +5,14 @@
 import androidx.activity.compose.rememberLauncherForActivityResult
 import androidx.activity.result.contract.ActivityResultContracts
 import androidx.compose.foundation.clickable
-import androidx.compose.foundation.layout.Column
-import androidx.compose.foundation.layout.Row
-import androidx.compose.foundation.layout.Spacer
-import androidx.compose.foundation.layout.fillMaxWidth
-import androidx.compose.foundation.layout.padding
+import androidx.compose.foundation.layout.*
 import androidx.compose.foundation.lazy.LazyColumn
 import androidx.compose.foundation.lazy.items
 import androidx.compose.material.icons.Icons
 import androidx.compose.material.icons.filled.Add
 import androidx.compose.material.icons.filled.Delete
-import androidx.compose.material3.DropdownMenu
-import androidx.compose.material3.DropdownMenuItem
-import androidx.compose.material3.Icon
-import androidx.compose.material3.IconButton
-import androidx.compose.material3.TextButton
-import androidx.compose.material3.Scaffold
-import androidx.compose.material3.TextField
-import androidx.compose.material3.Text
-import androidx.compose.runtime.Composable
-import androidx.compose.runtime.collectAsState
-import androidx.compose.runtime.getValue
-import androidx.compose.runtime.mutableStateOf
-import androidx.compose.runtime.remember
-import androidx.compose.runtime.setValue
+import androidx.compose.material3.*
+import androidx.compose.runtime.*
 import androidx.compose.ui.Modifier
 import androidx.compose.ui.platform.LocalContext
 import androidx.compose.ui.unit.dp
@@ -48,15 +32,11 @@
         onSortOrderSelected = viewModel::onSortOrderSelected,
         onAddFolder = viewModel::onAddFolder,
         onRemoveFolder = viewModel::onRemoveFolder,
-<<<<<<< HEAD
         onLanguageSelected = viewModel::onLanguageSelected,
         onOcrEngineSelected = viewModel::onOcrEngineSelected,
         onTranslationProviderSelected = viewModel::onTranslationProviderSelected,
         onApiKeyChanged = viewModel::onApiKeyChanged,
         onClearCache = viewModel::clearCache
-=======
-        onLanguageSelected = viewModel::onLanguageSelected
->>>>>>> fac789e8
     )
 }
 
@@ -66,15 +46,11 @@
     onSortOrderSelected: (SortOrder) -> Unit,
     onAddFolder: (String) -> Unit,
     onRemoveFolder: (String) -> Unit,
-<<<<<<< HEAD
     onLanguageSelected: (String) -> Unit,
     onOcrEngineSelected: (String) -> Unit,
     onTranslationProviderSelected: (String) -> Unit,
     onApiKeyChanged: (String) -> Unit,
     onClearCache: () -> Unit
-=======
-    onLanguageSelected: (String) -> Unit
->>>>>>> fac789e8
 ) {
     Scaffold(
         topBar = {
@@ -102,7 +78,6 @@
                 )
             }
             item {
-<<<<<<< HEAD
                 OcrEngineSetting(
                     currentEngine = uiState.ocrEngine,
                     onEngineSelected = onOcrEngineSelected
@@ -121,8 +96,6 @@
                 )
             }
             item {
-=======
->>>>>>> fac789e8
                 MrComicPrimaryButton(
                     onClick = onClearCache,
                     text = "Clear Cache",
@@ -179,7 +152,6 @@
         contract = ActivityResultContracts.OpenDocumentTree(),
         onResult = { uri: Uri? ->
             uri?.let {
-                // Take persistable permissions to access the folder across app restarts
                 context.contentResolver.takePersistableUriPermission(
                     it,
                     Intent.FLAG_GRANT_READ_URI_PERMISSION
@@ -245,7 +217,6 @@
             }
         }
     }
-<<<<<<< HEAD
 }
 
 @Composable
@@ -328,6 +299,4 @@
             modifier = Modifier.fillMaxWidth()
         )
     }
-=======
->>>>>>> fac789e8
 }