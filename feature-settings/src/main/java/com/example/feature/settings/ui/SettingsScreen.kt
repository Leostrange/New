--- conflicted
+++ resolved
@@ -9,25 +9,8 @@
 import androidx.compose.foundation.lazy.LazyColumn
 import androidx.compose.material.icons.Icons
 import androidx.compose.material.icons.filled.Delete
-<<<<<<< HEAD
-import androidx.compose.material3.DropdownMenu
-import androidx.compose.material3.DropdownMenuItem
-import androidx.compose.material3.Icon
-import androidx.compose.material3.IconButton
-import androidx.compose.material3.TextButton
-import androidx.compose.material3.Scaffold
-import androidx.compose.material3.TextField
-import androidx.compose.material3.Text
-import androidx.compose.runtime.Composable
-import androidx.compose.runtime.collectAsState
-import androidx.compose.runtime.getValue
-import androidx.compose.runtime.mutableStateOf
-import androidx.compose.runtime.remember
-import androidx.compose.runtime.setValue
-=======
 import androidx.compose.material3.*
 import androidx.compose.runtime.*
->>>>>>> 82709d11
 import androidx.compose.ui.Modifier
 import androidx.compose.ui.platform.LocalContext
 import androidx.compose.ui.unit.dp
@@ -79,36 +62,6 @@
             item { ApiKeySetting(uiState.translationApiKey, onApiKeyChanged) }
             item { PerformanceModeSetting(uiState.performanceMode, onPerformanceModeChanged) }
             item {
-                LanguageSetting(
-                    currentLanguage = uiState.targetLanguage,
-                    onLanguageSelected = onLanguageSelected
-                )
-            }
-            item {
-                OcrEngineSetting(
-                    currentEngine = uiState.ocrEngine,
-                    onEngineSelected = onOcrEngineSelected
-                )
-            }
-            item {
-                TranslationProviderSetting(
-                    currentProvider = uiState.translationProvider,
-                    onProviderSelected = onTranslationProviderSelected
-                )
-            }
-            item {
-                ApiKeySetting(
-                    apiKey = uiState.translationApiKey,
-                    onApiKeyChanged = onApiKeyChanged
-                )
-            }
-            item {
-                PerformanceModeSetting(
-                    enabled = uiState.performanceMode,
-                    onEnabledChanged = onPerformanceModeChanged
-                )
-            }
-            item {
                 MrComicPrimaryButton(
                     onClick = onClearCache,
                     text = "Clear Cache",
@@ -266,142 +219,4 @@
             onCheckedChange = onEnabledChanged
         )
     }
-}
-
-@Composable
-private fun LanguageSetting(
-    currentLanguage: String,
-    onLanguageSelected: (String) -> Unit
-) {
-    var expanded by remember { mutableStateOf(false) }
-    val languages = listOf("en", "es", "fr", "de", "ru")
-    val flags = mapOf(
-        "en" to "\uD83C\uDDEC\uD83C\uDDE7",
-        "es" to "\uD83C\uDDEA\uD83C\uDDF8",
-        "fr" to "\uD83C\uDDEB\uD83C\uDDF7",
-        "de" to "\uD83C\uDDE9\uD83C\uDDEA",
-        "ru" to "\uD83C\uDDF7\uD83C\uDDFA"
-    )
-
-    Column(modifier = Modifier
-        .fillMaxWidth()
-        .clickable { expanded = true }
-        .padding(16.dp)
-    ) {
-        Text("Preferred Language")
-        Text("${flags[currentLanguage] ?: ""} ${currentLanguage.uppercase()}")
-
-        DropdownMenu(
-            expanded = expanded,
-            onDismissRequest = { expanded = false }
-        ) {
-            languages.forEach { lang ->
-                DropdownMenuItem(
-                    text = { Text("${flags[lang] ?: ""} ${lang.uppercase()}") },
-                    onClick = {
-                        onLanguageSelected(lang)
-                        expanded = false
-                    }
-                )
-            }
-        }
-    }
-}
-
-@Composable
-private fun OcrEngineSetting(
-    currentEngine: String,
-    onEngineSelected: (String) -> Unit
-) {
-    var expanded by remember { mutableStateOf(false) }
-    val engines = listOf("Tesseract", "MLKit")
-
-    Column(
-        modifier = Modifier
-            .fillMaxWidth()
-            .clickable { expanded = true }
-            .padding(16.dp)
-    ) {
-        Text("OCR Engine")
-        Text(currentEngine)
-
-        DropdownMenu(expanded = expanded, onDismissRequest = { expanded = false }) {
-            engines.forEach { engine ->
-                DropdownMenuItem(
-                    text = { Text(engine) },
-                    onClick = {
-                        onEngineSelected(engine)
-                        expanded = false
-                    }
-                )
-            }
-        }
-    }
-}
-
-@Composable
-private fun TranslationProviderSetting(
-    currentProvider: String,
-    onProviderSelected: (String) -> Unit
-) {
-    var expanded by remember { mutableStateOf(false) }
-    val providers = listOf("Google", "DeepL")
-
-    Column(
-        modifier = Modifier
-            .fillMaxWidth()
-            .clickable { expanded = true }
-            .padding(16.dp)
-    ) {
-        Text("Translation Provider")
-        Text(currentProvider)
-
-        DropdownMenu(expanded = expanded, onDismissRequest = { expanded = false }) {
-            providers.forEach { provider ->
-                DropdownMenuItem(
-                    text = { Text(provider) },
-                    onClick = {
-                        onProviderSelected(provider)
-                        expanded = false
-                    }
-                )
-            }
-        }
-    }
-}
-
-@Composable
-private fun ApiKeySetting(
-    apiKey: String,
-    onApiKeyChanged: (String) -> Unit
-) {
-    var value by remember { mutableStateOf(apiKey) }
-
-    Column(modifier = Modifier.padding(16.dp)) {
-        Text("API Key")
-        TextField(
-            value = value,
-            onValueChange = {
-                value = it
-                onApiKeyChanged(it)
-            },
-            modifier = Modifier.fillMaxWidth()
-        )
-    }
-}
-
-@Composable
-private fun PerformanceModeSetting(
-    enabled: Boolean,
-    onEnabledChanged: (Boolean) -> Unit
-) {
-    Row(modifier = Modifier
-        .fillMaxWidth()
-        .padding(horizontal = 16.dp, vertical = 8.dp)) {
-        Text("Performance Mode", modifier = Modifier.weight(1f))
-        androidx.compose.material3.Switch(
-            checked = enabled,
-            onCheckedChange = onEnabledChanged
-        )
-    }
 }