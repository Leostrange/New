--- conflicted
+++ resolved
@@ -1,28 +1,15 @@
-package com.example.feature.settings.ui
-
-import androidx.compose.runtime.Immutable
-import com.example.core.model.SortOrder
-
-@Immutable
-<<<<<<< HEAD
-data class SettingsUiState(
-    val sortOrder: SortOrder = SortOrder.DATE_ADDED_DESC,
-    val libraryFolders: Set<String> = emptySet(),
-    val targetLanguage: String = "en",
-    val ocrEngine: String = "Tesseract",
-    val translationProvider: String = "Google",
-    val translationApiKey: String = "",
-    val performanceMode: Boolean = false
-)
-=======
-data class SettingsUiState(
-    val sortOrder: SortOrder = SortOrder.DATE_ADDED_DESC,
-    val libraryFolders: Set<String> = emptySet(),
-    val targetLanguage: String = "en",
-    val ocrEngine: String = "Tesseract",
-    val translationProvider: String = "Google",
-    val translationApiKey: String = "",
-    val performanceMode: Boolean = false
-)
-
->>>>>>> e21a7753
+package com.example.feature.settings.ui
+
+import androidx.compose.runtime.Immutable
+import com.example.core.model.SortOrder
+
+@Immutable
+data class SettingsUiState(
+    val sortOrder: SortOrder = SortOrder.DATE_ADDED_DESC,
+    val libraryFolders: Set<String> = emptySet(),
+    val targetLanguage: String = "en",
+    val ocrEngine: String = "Tesseract",
+    val translationProvider: String = "Google",
+    val translationApiKey: String = "",
+    val performanceMode: Boolean = false
+)