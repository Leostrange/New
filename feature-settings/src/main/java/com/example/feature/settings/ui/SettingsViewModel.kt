package com.example.feature.settings.ui

import androidx.lifecycle.ViewModel
import androidx.lifecycle.viewModelScope
import com.example.core.data.repository.SettingsRepository
import com.example.core.model.SortOrder
import dagger.hilt.android.lifecycle.HiltViewModel
import kotlinx.coroutines.flow.SharingStarted
import kotlinx.coroutines.flow.combine
import kotlinx.coroutines.flow.stateIn
import kotlinx.coroutines.launch
import javax.inject.Inject

@HiltViewModel
class SettingsViewModel @Inject constructor(
    private val settingsRepository: SettingsRepository
) : ViewModel() {

    val uiState = combine(
        settingsRepository.sortOrder,
        settingsRepository.libraryFolders,
        settingsRepository.targetLanguage,
        settingsRepository.ocrEngine,
        settingsRepository.translationProvider,
<<<<<<< HEAD
        settingsRepository.translationApiKey
    ) { sortOrder, folders, language, engine, provider, apiKey ->
=======
        settingsRepository.translationApiKey,
        settingsRepository.performanceMode
    ) { sortOrder, folders, language, engine, provider, apiKey, perfMode ->
>>>>>>> c2266c81
        SettingsUiState(
            sortOrder = sortOrder,
            libraryFolders = folders,
            targetLanguage = language,
            ocrEngine = engine,
            translationProvider = provider,
<<<<<<< HEAD
            translationApiKey = apiKey
        )
    }
        .stateIn(
            scope = viewModelScope,
            started = SharingStarted.WhileSubscribed(5_000),
            initialValue = SettingsUiState()
=======
            translationApiKey = apiKey,
            performanceMode = perfMode
>>>>>>> c2266c81
        )
    }.stateIn(
        scope = viewModelScope,
        started = SharingStarted.WhileSubscribed(5_000),
        initialValue = SettingsUiState()
    )

    fun onSortOrderSelected(sortOrder: SortOrder) {
        viewModelScope.launch {
            settingsRepository.setSortOrder(sortOrder)
        }
    }

    fun onAddFolder(folderUri: String) {
        viewModelScope.launch {
            settingsRepository.addLibraryFolder(folderUri)
        }
    }

    fun onRemoveFolder(folderUri: String) {
        viewModelScope.launch {
            settingsRepository.removeLibraryFolder(folderUri)
        }
    }

    fun onLanguageSelected(language: String) {
        viewModelScope.launch {
            settingsRepository.setTargetLanguage(language)
        }
    }

    fun onOcrEngineSelected(engine: String) {
        viewModelScope.launch {
            settingsRepository.setOcrEngine(engine)
        }
    }

    fun onTranslationProviderSelected(provider: String) {
        viewModelScope.launch {
            settingsRepository.setTranslationProvider(provider)
        }
    }

    fun onApiKeyChanged(key: String) {
        viewModelScope.launch {
            settingsRepository.setTranslationApiKey(key)
        }
    }

<<<<<<< HEAD
=======
    fun onPerformanceModeChanged(enabled: Boolean) {
        viewModelScope.launch {
            settingsRepository.setPerformanceMode(enabled)
        }
    }

>>>>>>> c2266c81
    fun clearCache() {
        viewModelScope.launch {
            settingsRepository.clearCache()
        }
    }
}<|MERGE_RESOLUTION|>--- conflicted
+++ resolved
@@ -22,32 +22,17 @@
         settingsRepository.targetLanguage,
         settingsRepository.ocrEngine,
         settingsRepository.translationProvider,
-<<<<<<< HEAD
-        settingsRepository.translationApiKey
-    ) { sortOrder, folders, language, engine, provider, apiKey ->
-=======
         settingsRepository.translationApiKey,
         settingsRepository.performanceMode
     ) { sortOrder, folders, language, engine, provider, apiKey, perfMode ->
->>>>>>> c2266c81
         SettingsUiState(
             sortOrder = sortOrder,
             libraryFolders = folders,
             targetLanguage = language,
             ocrEngine = engine,
             translationProvider = provider,
-<<<<<<< HEAD
-            translationApiKey = apiKey
-        )
-    }
-        .stateIn(
-            scope = viewModelScope,
-            started = SharingStarted.WhileSubscribed(5_000),
-            initialValue = SettingsUiState()
-=======
             translationApiKey = apiKey,
             performanceMode = perfMode
->>>>>>> c2266c81
         )
     }.stateIn(
         scope = viewModelScope,
@@ -97,15 +82,12 @@
         }
     }
 
-<<<<<<< HEAD
-=======
     fun onPerformanceModeChanged(enabled: Boolean) {
         viewModelScope.launch {
             settingsRepository.setPerformanceMode(enabled)
         }
     }
 
->>>>>>> c2266c81
     fun clearCache() {
         viewModelScope.launch {
             settingsRepository.clearCache()
