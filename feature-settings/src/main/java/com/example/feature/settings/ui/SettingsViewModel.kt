--- conflicted
+++ resolved
@@ -31,15 +31,6 @@
             ocrEngine = engine,
             translationProvider = provider,
             translationApiKey = apiKey
-<<<<<<< HEAD
-        )
-    }
-        .stateIn(
-            scope = viewModelScope,
-            started = SharingStarted.WhileSubscribed(5_000),
-            initialValue = SettingsUiState()
-=======
->>>>>>> 667daa08
         )
     }.stateIn(
         scope = viewModelScope,
