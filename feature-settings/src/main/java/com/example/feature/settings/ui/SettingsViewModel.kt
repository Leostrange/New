package com.example.feature.settings.ui

import androidx.lifecycle.ViewModel
import androidx.lifecycle.viewModelScope
import com.example.core.data.repository.SettingsRepository
import com.example.core.model.SortOrder
import dagger.hilt.android.lifecycle.HiltViewModel
import kotlinx.coroutines.flow.SharingStarted
import kotlinx.coroutines.flow.combine
import kotlinx.coroutines.flow.stateIn
import kotlinx.coroutines.launch
import javax.inject.Inject

@HiltViewModel
class SettingsViewModel @Inject constructor(
    private val settingsRepository: SettingsRepository
) : ViewModel() {

    val uiState = combine(
        settingsRepository.sortOrder,
        settingsRepository.libraryFolders,
        settingsRepository.targetLanguage,
        settingsRepository.ocrEngine,
        settingsRepository.translationProvider,
        settingsRepository.translationApiKey,
        settingsRepository.performanceMode
    ) { sortOrder, folders, language, engine, provider, apiKey, perfMode ->
        SettingsUiState(
            sortOrder = sortOrder,
            libraryFolders = folders,
            targetLanguage = language,
            ocrEngine = engine,
            translationProvider = provider,
            translationApiKey = apiKey,
            performanceMode = perfMode
<<<<<<< HEAD
        )
    }
        .stateIn(
            scope = viewModelScope,
            started = SharingStarted.WhileSubscribed(5_000),
            initialValue = SettingsUiState()
=======
>>>>>>> 8daea523
        )
    }.stateIn(
        scope = viewModelScope,
        started = SharingStarted.WhileSubscribed(5_000),
        initialValue = SettingsUiState()
    )

    fun onSortOrderSelected(sortOrder: SortOrder) {
        viewModelScope.launch {
            settingsRepository.setSortOrder(sortOrder)
        }
    }

    fun onAddFolder(folderUri: String) {
        viewModelScope.launch {
            settingsRepository.addLibraryFolder(folderUri)
        }
    }

    fun onRemoveFolder(folderUri: String) {
        viewModelScope.launch {
            settingsRepository.removeLibraryFolder(folderUri)
        }
    }

    fun onLanguageSelected(language: String) {
        viewModelScope.launch {
            settingsRepository.setTargetLanguage(language)
        }
    }

    fun onOcrEngineSelected(engine: String) {
        viewModelScope.launch {
            settingsRepository.setOcrEngine(engine)
        }
    }

    fun onTranslationProviderSelected(provider: String) {
        viewModelScope.launch {
            settingsRepository.setTranslationProvider(provider)
        }
    }

    fun onApiKeyChanged(key: String) {
        viewModelScope.launch {
            settingsRepository.setTranslationApiKey(key)
        }
    }

    fun onPerformanceModeChanged(enabled: Boolean) {
        viewModelScope.launch {
            settingsRepository.setPerformanceMode(enabled)
        }
    }

    fun clearCache() {
        viewModelScope.launch {
            settingsRepository.clearCache()
        }
    }
}<|MERGE_RESOLUTION|>--- conflicted
+++ resolved
@@ -33,15 +33,6 @@
             translationProvider = provider,
             translationApiKey = apiKey,
             performanceMode = perfMode
-<<<<<<< HEAD
-        )
-    }
-        .stateIn(
-            scope = viewModelScope,
-            started = SharingStarted.WhileSubscribed(5_000),
-            initialValue = SettingsUiState()
-=======
->>>>>>> 8daea523
         )
     }.stateIn(
         scope = viewModelScope,
