package com.example.feature.settings.ui

import androidx.lifecycle.ViewModel
import androidx.lifecycle.viewModelScope
import com.example.core.data.repository.SettingsRepository
import com.example.core.model.SortOrder
import dagger.hilt.android.lifecycle.HiltViewModel
import kotlinx.coroutines.flow.SharingStarted
import kotlinx.coroutines.flow.combine
import kotlinx.coroutines.flow.map
import kotlinx.coroutines.flow.stateIn
import kotlinx.coroutines.launch
import javax.inject.Inject

@HiltViewModel
class SettingsViewModel @Inject constructor(
    private val settingsRepository: SettingsRepository
) : ViewModel() {

    val uiState = combine(
        settingsRepository.sortOrder,
        settingsRepository.libraryFolders,
<<<<<<< HEAD
        settingsRepository.targetLanguage,
        settingsRepository.ocrEngine,
        settingsRepository.translationProvider,
        settingsRepository.translationApiKey
    ) { sortOrder, folders, language, engine, provider, apiKey ->
        SettingsUiState(
            sortOrder = sortOrder,
            libraryFolders = folders,
            targetLanguage = language,
            ocrEngine = engine,
            translationProvider = provider,
            translationApiKey = apiKey
=======
        settingsRepository.targetLanguage
    ) { sortOrder, folders, language ->
        SettingsUiState(
            sortOrder = sortOrder,
            libraryFolders = folders,
            targetLanguage = language
>>>>>>> fac789e8
        )
    }
        .stateIn(
            scope = viewModelScope,
            started = SharingStarted.WhileSubscribed(5_000),
            initialValue = SettingsUiState()
        )

    fun onSortOrderSelected(sortOrder: SortOrder) {
        viewModelScope.launch {
            settingsRepository.setSortOrder(sortOrder)
        }
    }

    fun onAddFolder(folderUri: String) {
        viewModelScope.launch {
            settingsRepository.addLibraryFolder(folderUri)
        }
    }

    fun onRemoveFolder(folderUri: String) {
        viewModelScope.launch {
            settingsRepository.removeLibraryFolder(folderUri)
        }
    }

    fun onLanguageSelected(language: String) {
        viewModelScope.launch {
            settingsRepository.setTargetLanguage(language)
        }
    }

<<<<<<< HEAD
    fun onOcrEngineSelected(engine: String) {
        viewModelScope.launch {
            settingsRepository.setOcrEngine(engine)
        }
    }

    fun onTranslationProviderSelected(provider: String) {
        viewModelScope.launch {
            settingsRepository.setTranslationProvider(provider)
        }
    }

    fun onApiKeyChanged(key: String) {
        viewModelScope.launch {
            settingsRepository.setTranslationApiKey(key)
        }
    }

=======
>>>>>>> fac789e8
    fun clearCache() {
        viewModelScope.launch {
            settingsRepository.clearCache()
        }
    }
}<|MERGE_RESOLUTION|>--- conflicted
+++ resolved
@@ -7,7 +7,6 @@
 import dagger.hilt.android.lifecycle.HiltViewModel
 import kotlinx.coroutines.flow.SharingStarted
 import kotlinx.coroutines.flow.combine
-import kotlinx.coroutines.flow.map
 import kotlinx.coroutines.flow.stateIn
 import kotlinx.coroutines.launch
 import javax.inject.Inject
@@ -20,7 +19,6 @@
     val uiState = combine(
         settingsRepository.sortOrder,
         settingsRepository.libraryFolders,
-<<<<<<< HEAD
         settingsRepository.targetLanguage,
         settingsRepository.ocrEngine,
         settingsRepository.translationProvider,
@@ -33,21 +31,12 @@
             ocrEngine = engine,
             translationProvider = provider,
             translationApiKey = apiKey
-=======
-        settingsRepository.targetLanguage
-    ) { sortOrder, folders, language ->
-        SettingsUiState(
-            sortOrder = sortOrder,
-            libraryFolders = folders,
-            targetLanguage = language
->>>>>>> fac789e8
         )
-    }
-        .stateIn(
-            scope = viewModelScope,
-            started = SharingStarted.WhileSubscribed(5_000),
-            initialValue = SettingsUiState()
-        )
+    }.stateIn(
+        scope = viewModelScope,
+        started = SharingStarted.WhileSubscribed(5_000),
+        initialValue = SettingsUiState()
+    )
 
     fun onSortOrderSelected(sortOrder: SortOrder) {
         viewModelScope.launch {
@@ -73,7 +62,6 @@
         }
     }
 
-<<<<<<< HEAD
     fun onOcrEngineSelected(engine: String) {
         viewModelScope.launch {
             settingsRepository.setOcrEngine(engine)
@@ -92,8 +80,6 @@
         }
     }
 
-=======
->>>>>>> fac789e8
     fun clearCache() {
         viewModelScope.launch {
             settingsRepository.clearCache()
