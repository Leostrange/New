--- conflicted
+++ resolved
@@ -22,32 +22,17 @@
         settingsRepository.targetLanguage,
         settingsRepository.ocrEngine,
         settingsRepository.translationProvider,
-<<<<<<< HEAD
         settingsRepository.translationApiKey,
         settingsRepository.performanceMode
     ) { sortOrder, folders, language, engine, provider, apiKey, perfMode ->
-=======
-        settingsRepository.translationApiKey
-    ) { sortOrder, folders, language, engine, provider, apiKey ->
->>>>>>> 707f6c44
         SettingsUiState(
             sortOrder = sortOrder,
             libraryFolders = folders,
             targetLanguage = language,
             ocrEngine = engine,
             translationProvider = provider,
-<<<<<<< HEAD
             translationApiKey = apiKey,
             performanceMode = perfMode
-        )
-    }
-        .stateIn(
-            scope = viewModelScope,
-            started = SharingStarted.WhileSubscribed(5_000),
-            initialValue = SettingsUiState()
-=======
-            translationApiKey = apiKey
->>>>>>> 707f6c44
         )
     }.stateIn(
         scope = viewModelScope,
@@ -97,15 +82,12 @@
         }
     }
 
-<<<<<<< HEAD
     fun onPerformanceModeChanged(enabled: Boolean) {
         viewModelScope.launch {
             settingsRepository.setPerformanceMode(enabled)
         }
     }
 
-=======
->>>>>>> 707f6c44
     fun clearCache() {
         viewModelScope.launch {
             settingsRepository.clearCache()
