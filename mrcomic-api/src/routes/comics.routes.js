--- conflicted
+++ resolved
@@ -2,10 +2,7 @@
 const router = express.Router();
 const passport = require('passport');
 const Comic = require('../models/Comic');
-<<<<<<< HEAD
-=======
 const Chapter = require('../models/Chapter'); // Импортируем модель Chapter
->>>>>>> 645554ba
 const authUtils = require('../utils/auth');
 
 /**
@@ -27,39 +24,23 @@
     const page = parseInt(req.query.page) || 1;
     const limit = parseInt(req.query.limit) || 20;
     const skip = (page - 1) * limit;
-<<<<<<< HEAD
-    
-=======
-
->>>>>>> 645554ba
+
     // Параметры фильтрации
     const filter = {};
     if (req.query.genre) {
       filter.genres = req.query.genre;
     }
-<<<<<<< HEAD
-    
-=======
-
->>>>>>> 645554ba
+
     // Параметры поиска
     if (req.query.search) {
       filter.$text = { $search: req.query.search };
     }
-<<<<<<< HEAD
-    
-=======
-
->>>>>>> 645554ba
+
     // Параметры сортировки
     let sort = {};
     const sortField = req.query.sort || 'popularity';
     const sortOrder = req.query.order === 'asc' ? 1 : -1;
-<<<<<<< HEAD
-    
-=======
-
->>>>>>> 645554ba
+
     switch (sortField) {
       case 'title':
         sort.title = sortOrder;
@@ -82,17 +63,10 @@
       .sort(sort)
       .skip(skip)
       .limit(limit);
-<<<<<<< HEAD
-    
+
     // Получение общего количества комиксов
     const total = await Comic.countDocuments(filter);
-    
-=======
-
-    // Получение общего количества комиксов
-    const total = await Comic.countDocuments(filter);
-
->>>>>>> 645554ba
+
     res.json({
       comics: comics.map(comic => ({
         id: comic._id,
@@ -140,22 +114,13 @@
     }
 
     const comic = await Comic.findById(req.params.id);
-<<<<<<< HEAD
-    
-=======
-
->>>>>>> 645554ba
     if (!comic) {
       return res.status(404).json({
         code: 'not_found',
         message: 'Комикс не найден'
       });
     }
-<<<<<<< HEAD
-    
-=======
-
->>>>>>> 645554ba
+
     res.json({
       id: comic._id,
       title: comic.title,
@@ -202,42 +167,19 @@
         message: 'Комикс не найден'
       });
     }
-<<<<<<< HEAD
-    
-=======
-
->>>>>>> 645554ba
+
     // Параметры пагинации
     const page = parseInt(req.query.page) || 1;
     const limit = parseInt(req.query.limit) || 20;
     const skip = (page - 1) * limit;
-<<<<<<< HEAD
-    
-const Chapter = require("../models/Chapter");
-
-    const chapters = await Chapter.find({ comicId: req.params.id })
-      .sort({ number: 1 })
-      .skip(skip)
-      .limit(limit);
-
-    const total = await Chapter.countDocuments({ comicId: req.params.id });
-    
-    res.json({
-      chapters,
-      pagination: {
-        total,
-        page,
-        limit,
-        pages: Math.ceil(total / limit)
-=======
-
-    // Запрос к модели Chapter для получения глав указанного комикса
+
+    // Получение глав комикса
     const chaptersData = await Chapter.find({ comicId: req.params.id })
       .sort({ number: 1 }) // Сортировка по номеру главы
       .skip(skip)
       .limit(limit);
 
-    // Получение общего количества глав для комикса
+    // Получение общего количества глав
     const totalChapters = await Chapter.countDocuments({ comicId: req.params.id });
 
     res.json({
@@ -255,7 +197,6 @@
         page,
         limit,
         pages: Math.ceil(totalChapters / limit)
->>>>>>> 645554ba
       }
     });
   } catch (error) {
